;;; torus.el --- A buffer groups manager             -*- lexical-binding: t; -*-

;; Copyright (C) 2019 Chimay

;; Author : Chimay
;; Name: Torus
;; Package-Version: 1.10
;; Package-requires: ((emacs "26"))
;; Keywords: files, buffers, groups, persistent, history, layout, tabs
;; URL: https://github.com/chimay/torus

;;; Commentary:

;; If you ever dreamed about creating and switching buffer groups at will
;; in Emacs, Torus is the tool you want.
;;
;; In short, this plugin let you organize your buffers by creating as
;; many buffer groups as you need, add the files you want to it and
;; quickly navigate between :
;;
;;   - Buffers of the same group
;;   - Buffer groups
;;   - Workspaces, ie sets of buffer groups
;;
;; Note that :
;;
;;   - A location is a pair (buffer (or filename) . position)
;;   - A buffer group, in fact a location group, is called a circle
;;   - A set of buffer groups is called a torus (a circle of circles)
;;
;; Original idea by Stefan Kamphausen, see https://www.skamphausen.de/cgi-bin/ska/mtorus
;;
;; See https://github.com/chimay/torus/blob/master/README.org for more details

;;; License:
;;; ----------------------------------------------------------------------

;; This file is not part of Emacs.

;; This program is free software; you can redistribute it and/or modify it
;; under the terms of the GNU General Public License as published by
;; the Free Software Foundation; either version 2, or (at your option)
;; any later version.

;; This program is distributed in the hope that it will be useful, but
;; WITHOUT ANY WARRANTY; without even the implied warranty of
;; MERCHANTABILITY or FITNESS FOR A PARTICULAR PURPOSE.  See the GNU
;; General Public License for more details.

;; You should have received a copy of the GNU General Public License
;; along with this program; see the file COPYING. If not, write to the
;; Free Software Foundation, Inc., 59 Temple Place - Suite 330,
;; Boston, MA 02111-1307, USA.

;;; Credits:
;;; ----------------------------------------------------------------------

;; Stefan Kamphausen, https://www.skamphausen.de/cgi-bin/ska/mtorus
;; Sebastian Freundt, https://sourceforge.net/projects/mtorus.berlios/

;;; Code:
;;; ----------------------------------------------------------------------

;;; Requires
;;; ------------------------------------------------------------

(eval-when-compile
  (require 'duo)
  (require 'cl-lib)
  (require 'cl-extra)
  (require 'seq)
  (require 'subr-x))

(declare-function cl-copy-seq "cl-lib")

(declare-function cl-subseq "cl-extra")

(declare-function cl-position "cl-lib")
(declare-function cl-find "cl-lib")
(declare-function cl-remove "cl-lib")

(declare-function seq-intersection "seq")
(declare-function seq-filter "seq")
(declare-function seq-group-by "seq")

(declare-function string-join "subr-x")

;;; Custom
;;; ------------------------------------------------------------

(defgroup ttorus nil
  "An interface to navigating groups of buffers."
  :tag "ttorus"
  :link '(url-link :tag "Home Page"
                   "https://github.com/chimay/ttorus")
  :link '(emacs-commentary-link
                  :tag "Commentary in ttorus.el" "ttorus.el")
  :prefix "ttorus-"
  :group 'environment
  :group 'extensions
  :group 'convenience)

(defcustom ttorus-prefix-key "s-t"
  "Prefix key for the ttorus key mappings.
Will be processed by `kbd'."
  :type 'string
  :group 'ttorus)

(defcustom ttorus-binding-level 1
  "Whether to activate optional keybindings."
  :type 'integer
  :group 'ttorus)

(defcustom ttorus-verbosity 1
  "Level of verbosity.
1 = normal
2 = light debug
3 = heavy debug."
  :type 'integer
  :group 'ttorus)

(defcustom ttorus-dirname user-emacs-directory
  "The directory where the ttorus are read and written."
  :type 'string
  :group 'ttorus)

(defcustom ttorus-load-on-startup nil
  "Whether to load ttorus on startup of Emacs."
  :type 'boolean
  :group 'ttorus)

(defcustom ttorus-save-on-exit nil
  "Whether to save ttorus on exit of Emacs."
  :type 'boolean
  :group 'ttorus)

(defcustom ttorus-autoread-file nil
  "The file to load on startup when `ttorus-load-on-startup' is t."
  :type 'string
  :group 'ttorus)

(defcustom ttorus-autowrite-file nil
  "The file to write before quitting Emacs when `ttorus-save-on-exit' is t."
  :type 'string
  :group 'ttorus)

(defcustom ttorus-backup-number 3
  "Number of backups of ttorus files."
  :type 'integer
  :group 'ttorus)

(defcustom ttorus-maximum-history-elements 50
  "Maximum number of elements in history variables.
See `ttorus-history' and `ttorus-minibuffer-history'."
  :type 'integer
  :group 'ttorus)

(defcustom ttorus-maximum-horizontal-split 3
  "Maximum number of horizontal split, see `ttorus-split-horizontally'."
  :type 'integer
  :group 'ttorus)

(defcustom ttorus-maximum-vertical-split 4
  "Maximum number of vertical split, see `ttorus-split-vertically'."
  :type 'integer
  :group 'ttorus)

(defcustom ttorus-display-tab-bar nil
  "Whether to display a tab bar in `header-line-format'."
  :type 'boolean
  :group 'ttorus)

(defcustom ttorus-separator-torus-circle " >> "
  "String between ttorus and circle in the dashboard."
  :type 'string
  :group 'ttorus)

(defcustom ttorus-separator-circle-location " > "
  "String between circle and location(s) in the dashboard."
  :type 'string
  :group 'ttorus)

(defcustom ttorus-location-separator " | "
  "String between location(s) in the dashboard."
  :type 'string
  :group 'ttorus)

(defcustom ttorus-prefix-separator "/"
  "String between the prefix and the circle names.
The name of the new circles will be of the form :
\"User_input_prefix `ttorus-prefix-separator' Name_of_the_added_circle\"
without the spaces. If the user enter a blank prefix,
the added circle names remain untouched."
  :type 'string
  :group 'ttorus)

(defcustom ttorus-join-separator " & "
  "String between the names when joining.
The name of the new object will be of the form :
\"Object-1 `ttorus-join-separator' Object-2\"
without the spaces."
  :type 'string
  :group 'ttorus)

;;; Variables
;;; ------------------------------------------------------------

(defvar ttorus-tree nil
  "The tree is a list of ttoruses.
Each ttorus has a name and a list of circles :
\(\"ttorus name\" . list-of-circles)
Each circle has a name and a list of locations :
\(\"circle name\" . list-of-locations)
Each location contains a filename and a position :
\(filename . position)")

(defvar ttorus-index nil
  "Alist containing locations and where to find them.
Each element has the form :
\((ttorus . circle) . (file . position))")

(defvar ttorus-history nil
  "Alist containing history of locations in all ttoruses.
Each element is of the form :
\((ttorus . circle) . (file . position))")

(defvar ttorus-minibuffer-history nil
  "History of user input in minibuffer.")

(defvar ttorus-layout nil
  "List containing split layout of all circles in all ttoruses.
Each element is of the form:
\((\"ttorus name\" . \"circle name\") . layout)
The layout is stored as a character code :
?m manual
?o one window
?h horizontal
?v vertical
?g grid
main window on
  ?l left
  ?r right
  ?t top
  ?b bottom")

(defvar ttorus-line-col nil
  "Alist storing locations and corresponding lines & columns in files.
Each element is of the form :
\((file . position) . (line . column))
Allows to display lines & columns.")

;;  Current
;; ------------------------------

;; Reference to cons of current objects

(defvar ttorus-current-torus nil
  "Cons of current ttorus.")

(defvar ttorus-current-circle nil
  "Cons of current circle.")

(defvar ttorus-current-location nil
  "Cons of current location.")

(defvar ttorus-current-index nil
  "Cons of current entry in index.")

(defvar ttorus-current-history nil
  "Cons of current entry in history.")

;; Transient
;; ------------------------------

(defvar ttorus-markers nil
  "Alist containing markers to opened files.
Each element is of the form :
\((file . position) . marker)
Contain only the files opened in buffers.")

(defvar ttorus-original-header-lines nil
  "Alist containing original header lines, before ttorus changed it.
Each element is of the form :
\(buffer . original-header-line)")

;;; Files
;;; ------------------------------

(defvar ttorus-file-extension ".el"
  "Extension of ttorus files.")

;;; Prompts
;;; ------------------------------

(defvar ttorus--message-reset-choice
  "Reset [a] all [3] tree [i] index [h] history [m] minibuffer history [l] layout\n\
      [p] line & col [C-m] markers [o] orig header line")

(defvar ttorus--message-print-choice
  "Print [a] all [3] tree [i] index [h] history [m] minibuffer history [l] layout\n\
      [p] line & col [C-m] markers [C-o] orig header line")

(defvar ttorus--message-alternate-choice
  "Alternate [m] in meta ttorus [t] in ttorus [c] in circle [T] ttoruses [C] circles")

(defvar ttorus--message-reverse-choice
  "Reverse [l] locations [c] circle [d] deep : locations & circles")

(defvar ttorus--message-autogroup-choice
  "Autogroup by [p] path [d] directory [e] extension")

(defvar ttorus--message-batch-choice
  "Run on circle files [e] Elisp code [c] Elisp command \n\
                    [!] Shell command [&] Async Shell command")

(defvar ttorus--message-layout-choice
  "Layout [m] manual [o] one window [h] horizontal [v] vertical [g] grid\n\
       main window on [l] left [r] right [t] top [b] bottom")

(defvar ttorus--message-file-does-not-exist
  "File %s does not exist anymore. It will be removed from the ttorus.")

(defvar ttorus--message-empty-circle
  "No location in circle %s. You can use ttorus-add-location to fill the circle.")

(defvar ttorus--message-empty-torus
  "ttorus is empty. Please use ttorus-add-location.")

(defvar ttorus--message-empty-meta
  "Meta ttorus is empty. Please use ttorus-add-location.")

(defvar ttorus--message-existent-location
  "Location %s already exists in circle %s")

(defvar ttorus--message-prefix-circle
  "Prefix for the circle of ttorus %s (leave blank for none) ? ")

(defvar ttorus--message-circle-name-collision
  "Circle name collision. Please add/adjust prefixes to avoid confusion.")

(defvar ttorus--message-replace-torus
  "This will replace the current ttorus variables. Continue ? ")

;;; Keymaps & Mouse maps
;;; ------------------------------------------------------------

(defvar ttorus-map)

(define-prefix-command 'ttorus-map)

(defvar ttorus-map-mouse-torus (make-sparse-keymap))
(defvar ttorus-map-mouse-circle (make-sparse-keymap))
(defvar ttorus-map-mouse-location (make-sparse-keymap))

;;; Toolbox
;;; ------------------------------------------------------------

;;; Assoc
;;; ------------------------------

(defsubst ttorus--assoc-delete-all (key alist)
  "Remove all elements with key matching KEY in ALIST."
  (cl-remove key alist :test 'equal :key 'car))

(when (fboundp 'assoc-delete-all)
  (defalias 'ttorus--assoc-delete-all 'assoc-delete-all))

(defsubst ttorus--reverse-assoc-delete-all (value alist)
  "Remove all elements with value matching VALUE in ALIST."
  (cl-remove value alist :test 'equal :key 'cdr))

;;; Strings
;;; ------------------------------

(defun ttorus--eval-string (string)
  "Eval Elisp code in STRING."
  (eval (car (read-from-string (format "(progn %s)" string)))))

;;; Files
;;; ------------------------------

(defun ttorus--directory (object)
  "Return the last directory component of OBJECT."
  (let* ((filename (pcase object
                     (`(,(and (pred stringp) one) . ,(pred integerp)) one)
                     ((pred stringp) object)))
         (grandpa (file-name-directory (directory-file-name
                                        (file-name-directory
                                         (directory-file-name filename)))))
         (relative (file-relative-name filename grandpa)))
    (directory-file-name (file-name-directory relative))))

(defun ttorus--extension-description (object)
  "Return the extension description of OBJECT."
  (let* ((filename (pcase object
                     (`(,(and (pred stringp) one) . ,(pred integerp)) one)
                     ((pred stringp) object)))
         (extension (file-name-extension filename)))
    (when (> ttorus-verbosity 1)
      (message "filename extension : %s %s" filename extension))
    (pcase extension
      ('nil "Nil")
      ('"" "Ends with a dot")
      ('"sh" "Shell POSIX")
      ('"zsh" "Shell Zsh")
      ('"bash" "Shell Bash")
      ('"org" "Org mode")
      ('"el" "Emacs Lisp")
      ('"vim" "Vim Script")
      ('"py" "Python")
      ('"rb" "Ruby")
      (_ extension))))

;;; Private Functions
;;; ------------------------------------------------------------

;;; Predicates
;;; ------------------------------

(defsubst ttorus--empty-tree-p ()
  "Whether `ttorus-tree' is empty."
  (not ttorus-tree))

(defsubst ttorus--empty-torus-p ()
  "Whether current ttorus is empty."
  (not (cdr (car ttorus-current-torus))))

(defsubst ttorus--empty-circle-p ()
  "Whether current circle is empty."
  (not (cdr (car ttorus-current-circle))))

(defun ttorus--inside-p (&optional buffer)
  "Whether BUFFER belongs to the ttorus.
Argument BUFFER nil means use current buffer."
  (let ((filename (buffer-file-name  (if buffer
                                         buffer
                                       (current-buffer))))
        (locations (append (mapcar 'cdr ttorus-index))))
    (member filename locations)))

(defun ttorus--equal-concise-p (one two)
  "Whether the concise representations of ONE and TWO are equal."
  (equal (ttorus--concise one)
         (ttorus--concise two)))

;;; Tables
;;; ------------------------------

(defun ttorus--build-index (&optional tree)
  "Return index built from TREE.
Argument TREE nil means build index of `ttorus-tree'"
  (let ((meta (if tree
                  tree
                ttorus-tree))
        (ttorus-name)
        (circle-name)
        (ttorus-circle)
        (index)
        (entry))
    (dolist (ttorus meta)
      (setq ttorus-name (car ttorus))
      (dolist (circle (cdr ttorus))
        (setq circle-name (car circle))
        (setq ttorus-circle (cons ttorus-name circle-name))
        (dolist (location (cdr circle))
          (when (> ttorus-verbosity 2)
            (message "Table entry %s" entry))
          (setq entry (cons ttorus-circle location))
          (unless (member entry index)
            (push entry index)))))
    (setq index (reverse index))))

(defun ttorus--narrow-to-torus (&optional ttorus-name index)
  "Narrow an index-like table to entries of TTORUS-NAME.
Argument TTORUS-NAME nil means narrow to current ttorus.
Argument INDEX nil means using `ttorus-index'.
Can be used with `ttorus-index' and `ttorus-history'."
  (let ((index (if index
                   index
                 ttorus-index))
        (ttorus-name (if ttorus-name
                        ttorus-name
                      (car (car ttorus-current-torus)))))
    (seq-filter (lambda (elem) (equal (caar elem) ttorus-name))
                index)))

(defun ttorus--narrow-to-circle (&optional ttorus-name circle-name index)
  "Narrow an index-like table to entries of TTORUS-NAME and CIRCLE-NAME.
Argument TTORUS-NAME nil means narrow using current ttorus.
Argument CIRCLE-NAME nil means narrow to current circle.
Argument INDEX nil means using `ttorus-index'.
Can be used with `ttorus-index' and `ttorus-history'."
  (let ((index (if index
                   index
                 ttorus-index))
        (ttorus-name (if ttorus-name
                        ttorus-name
                      (car (car ttorus-current-torus))))
        (circle-name (if circle-name
                         circle-name
                       (car (car ttorus-current-circle)))))
    (seq-filter (lambda (elem) (and (equal (caar elem) ttorus-name)
                               (equal (cdar elem) circle-name)))
                index)))

(defun ttorus--complete-and-clean-layout ()
  "Fill `ttorus-layout' from missing elements. Delete useless ones."
  (let ((paths (mapcar #'car ttorus-index)))
    (delete-dups paths)
    (dolist (elem paths)
      (unless (assoc elem ttorus-layout)
        (push (cons elem ?m) ttorus-layout)))
    (dolist (elem ttorus-layout)
      (unless (member (car elem) paths)
        (setq ttorus-layout (ttorus--assoc-delete-all (car elem) ttorus-layout))))
    (setq ttorus-layout (reverse ttorus-layout))))

(defun ttorus--apply-or-push-layout ()
  "Apply layout of current circle, or add default is not present."
  (let* ((path (cons (car (car ttorus-current-torus))
                     (car (car ttorus-current-circle))))
         (entry (assoc path ttorus-layout)))
    (if entry
        (ttorus-layout-menu (cdr entry))
      (push (cons path ?m) ttorus-layout))))

;;; Updates
;;; ------------------------------

(defun ttorus--update-position ()
  "Update position in current location.
Do nothing if file does not match current buffer."
  (unless (ttorus--empty-circle-p)
    (let* ((ttorus-circle (cons (car ttorus-current-torus)
                               (car ttorus-current-circle)))
           (old-location (ttorus-current-location))
           (old-entry ttorus-current-index)
           (old-here (cdr old-location))
           (file (car old-location))
           (here (point))
           (marker (point-marker))
           (line-col (cons (line-number-at-pos) (current-column)))
           (new-location (cons file here))
           (new-entry (cons ttorus-circle new-location))
           (new-location-line-col (cons new-location line-col))
           (new-location-marker (cons new-location marker)))
      (when (> ttorus-verbosity 2)
        (message "Update position -->")
        (message "here old : %s %s" here old-here)
        (message "old-location : %s" old-location)
        (message "loc history : %s" (caar ttorus-old-history))
        (message "assoc index : %s" (assoc old-location ttorus-table)))
      (when (and (equal file (buffer-file-name (current-buffer)))
                 (equal old-entry (car ttorus-history))
                 (not (equal here old-here)))
        (when (> ttorus-verbosity 2)
          (message "Old location : %s" old-location)
          (message "New location : %s" new-location))
        (setcar (cdr (cadr ttorus-current-torus)) new-location)
        (if (member old-entry ttorus-index)
            (setcar (member old-entry ttorus-index) new-entry)
          (setq ttorus-index (ttorus--build-index)))
        (if (member old-entry ttorus-history)
            (setcar (member old-entry ttorus-history)
                    new-entry)
          (ttorus--update-meta-history))
        (if (assoc old-location ttorus-line-col)
            (progn
              (setcdr (assoc old-location ttorus-line-col) line-col)
              (setcar (assoc old-location ttorus-line-col) new-location))
          (push new-location-line-col ttorus-line-col))
        (if (assoc old-location ttorus-markers)
            (progn
              (setcdr (assoc old-location ttorus-markers) marker)
              (setcar (assoc old-location ttorus-markers) new-location))
          (push new-location-marker ttorus-markers))))))

(defun ttorus--jump ()
  "Jump to current location (buffer & position) in ttorus.
Add the location to `ttorus-markers' if not already present."
  (when (and ttorus-current-torus
             (listp ttorus-current-torus)
             (car ttorus-current-torus)
             (listp (car ttorus-current-torus))
             (> (length (car ttorus-current-torus)) 1))
    (let* ((location (car (cdr (car ttorus-current-torus))))
           (circle-name (caar ttorus-current-torus))
           (ttorus-name (caar ttorus-meta))
           (circle-torus (cons circle-name ttorus-name))
           (location-circle (cons location circle-name))
           (location-circle-torus (cons location circle-torus))
           (file (car location))
           (position (cdr location))
           (bookmark (cdr (assoc location ttorus-markers)))
           (buffer (when bookmark
                     (marker-buffer bookmark))))
      (if (and bookmark buffer (buffer-live-p buffer))
          (progn
            (when (> ttorus-verbosity 2)
              (message "Found %s in markers" bookmark))
            (when (not (equal buffer (current-buffer)))
              (switch-to-buffer buffer))
            (goto-char bookmark))
        (when (> ttorus-verbosity 2)
          (message "Found %s in ttorus" location))
        (when bookmark
          (setq ttorus-markers (ttorus--assoc-delete-all location ttorus-markers)))
        (if (file-exists-p file)
            (progn
              (when (> ttorus-verbosity 1)
                (message "Opening file %s at %s" file position))
              (find-file file)
              (goto-char position)
<<<<<<< HEAD
              (push (cons location (point-marker)) ttorus-markers))
          (message (format ttorus--message-file-does-not-exist file))
          (setcdr (car ttorus-current-torus) (cl-remove location (cdr (car ttorus-current-torus))))
          (setq ttorus-line-col (ttorus--assoc-delete-all location ttorus-line-col))
          (setq ttorus-markers (ttorus--assoc-delete-all location ttorus-markers))
          (setq ttorus-table (cl-remove location-circle ttorus-table))
          (setq ttorus-index (cl-remove location-circle-torus ttorus-index))
          (setq ttorus-old-history (cl-remove location-circle ttorus-old-history))
          (setq ttorus-history (cl-remove location-circle-torus ttorus-history))))
      (ttorus--update-history)
      (ttorus--update-meta-history)
      (ttorus--tab-bar))))
=======
              (push (cons location (point-marker)) torus-markers))
          (message (format torus--message-file-does-not-exist file))
          (setcdr (car torus-torus) (cl-remove location (cdr (car torus-torus))))
          (setq torus-line-col (torus--assoc-delete-all location torus-line-col))
          (setq torus-markers (torus--assoc-delete-all location torus-markers))
          (setq torus-index (cl-remove location-circle torus-index))
          (setq torus-meta-index (cl-remove location-circle-torus torus-meta-index))
          (setq torus-history (cl-remove location-circle torus-history))
          (setq torus-meta-history (cl-remove location-circle-torus torus-meta-history))))
      (torus--update-history)
      (torus--update-meta-history)
      (torus--tab-bar))
    (recenter)))
>>>>>>> 863886f1

;;; Switch
;;; ------------------------------

(defun ttorus--switch (location-circle)
  "Jump to circle and location countained in LOCATION-CIRCLE."
  (unless (and location-circle
               (consp location-circle)
               (consp (car location-circle)))
    (error "Function ttorus--switch : wrong type argument"))
  (ttorus--update-position)
  (let* ((circle-name (cdr location-circle))
         (circle (assoc circle-name ttorus-current-torus))
         (index (cl-position circle ttorus-current-torus :test #'equal))
         (before (cl-subseq ttorus-current-torus 0 index))
         (after (cl-subseq ttorus-current-torus index)))
    (if index
        (setq ttorus-current-torus (append after before))
      (message "Circle not found.")))
  (let* ((circle (cdr (car ttorus-current-torus)))
         (location (car location-circle))
         (index (cl-position location circle :test #'equal))
         (before (cl-subseq circle 0 index))
         (after (cl-subseq circle index)))
    (if index
        (setcdr (car ttorus-current-torus) (append after before))
      (message "Location not found.")))
  (ttorus--jump)
  (ttorus--apply-or-push-layout))

(defun ttorus--meta-switch (entry)
  "Jump to ttorus, circle and location countained in ENTRY."
  (unless (and entry
               (consp entry)
               (consp (car entry))
               (consp (cdr entry)))
    (error "Function ttorus--switch : wrong type argument"))
  (when (> ttorus-verbosity 2)
    (message "meta switch entry : %s" entry))
  (ttorus--update-meta)
  (let* ((ttorus-name (caar entry))
         (ttorus (assoc ttorus-name ttorus-meta))
         (index (cl-position ttorus ttorus-meta :test #'equal))
         (before (cl-subseq ttorus-meta 0 index))
         (after (cl-subseq ttorus-meta index)))
    (if index
        (setq ttorus-meta (append after before))
      (message "ttorus not found.")))
  (ttorus--update-from-meta)
  (ttorus--build-table)
  (setq ttorus-index (ttorus--build-index))
  (ttorus--complete-and-clean-layout)
  (let* ((circle-name (cdar entry))
         (circle (assoc circle-name ttorus-current-torus))
         (index (cl-position circle ttorus-current-torus :test #'equal))
         (before (cl-subseq ttorus-current-torus 0 index))
         (after (cl-subseq ttorus-current-torus index)))
    (if index
        (setq ttorus-current-torus (append after before))
      (message "Circle not found.")))
  (let* ((circle (cdr (car ttorus-current-torus)))
         (location (cdr entry))
         (index (cl-position location circle :test #'equal))
         (before (cl-subseq circle 0 index))
         (after (cl-subseq circle index)))
    (if index
        (setcdr (car ttorus-current-torus) (append after before))
      (message "Location not found.")))
  (ttorus--jump)
  (ttorus--apply-or-push-layout))

;;; Modifications
;;; ------------------------------

(defun ttorus--prefix-circles (prefix ttorus-name)
  "Return vars of TTORUS-NAME with PREFIX to the circle names."
  (unless (and (stringp prefix) (stringp ttorus-name))
    (error "Function ttorus--prefix-circles : wrong type argument"))
  (let* ((entry (cdr (assoc ttorus-name ttorus-meta)))
         (ttorus (copy-tree (cdr (assoc "ttorus" entry))))
         (history (copy-tree (cdr (assoc "history" entry)))))
    (if (> (length prefix) 0)
        (progn
          (message "Prefix is %s" prefix)
          (dolist (elem ttorus)
            (setcar elem
                    (concat prefix ttorus-prefix-separator (car elem))))
          (dolist (elem history)
            (setcdr elem
                    (concat prefix ttorus-prefix-separator (cdr elem)))))
      (message "Prefix is blank"))
    (list ttorus history)))

;;; Windows
;;; ------------------------------

(defsubst ttorus--windows ()
  "Windows displaying a ttorus buffer."
  (seq-filter (lambda (elem) (ttorus--inside-p (window-buffer elem)))
              (window-list)))

(defun ttorus--main-windows ()
  "Return main window of layout."
  (let* ((windows (ttorus--windows))
         (columns (mapcar #'window-text-width windows))
         (max-columns (when columns
                    (eval `(max ,@columns))))
         (widest)
         (lines)
         (max-lines)
         (biggest))
    (when windows
      (dolist (index (number-sequence 0 (1- (length windows))))
        (when (equal (nth index columns) max-columns)
          (push (nth index windows) widest)))
      (setq lines (mapcar #'window-text-height widest))
      (setq max-lines (eval `(max ,@lines)))
      (dolist (index (number-sequence 0 (1- (length widest))))
        (when (equal (nth index lines) max-lines)
          (push (nth index widest) biggest)))
      (when (> ttorus-verbosity 2)
        (message "toruw windows : %s" windows)
        (message "columns : %s" columns)
        (message "max-columns : %s" max-columns)
        (message "widest : %s" widest)
        (message "lines : %s" lines)
        (message "max-line : %s" max-lines)
        (message "biggest : %s" biggest))
      biggest)))

(defun ttorus--prefix-argument-split (prefix)
  "Handle prefix argument PREFIX. Used to split."
  (pcase prefix
   ('(4)
    (split-window-below)
    (other-window 1))
   ('(16)
    (split-window-right)
    (other-window 1))))

;;; Strings
;;; ------------------------------

(defun ttorus--buffer-or-filename (location)
  "Return buffer name of LOCATION if existent in `ttorus-markers', file basename otherwise."
  (unless (consp location)
    (error "Function ttorus--buffer-or-filename : wrong type argument"))
  (let* ((bookmark (cdr (assoc location ttorus-markers)))
         (buffer (when bookmark
                   (marker-buffer bookmark))))
    (if buffer
        (buffer-name buffer)
      (file-name-nondirectory (car location)))))

(defun ttorus--position (location)
  "Return position in LOCATION in raw format or in line & column if available.
Line & Columns are stored in `ttorus-line-col'."
  (let ((entry (assoc location ttorus-line-col)))
    (if entry
        (format " at line %s col %s" (cadr entry) (cddr entry))
      (format " at position %s" (cdr location)))))

(defun ttorus--concise (object)
  "Return OBJECT in concise string format.
If OBJECT is a string : simply returns OBJECT.
If OBJECT is :
  \(File . Position) : returns \"File at Position\"
  \(Circle . (File . Pos)) -> \"Circle > File at Pos\"
  \((ttorus . Circle) . (File . Pos)) -> \"ttorus >> Circle > File at Pos\"
  \((File . Pos) . Circle) -> \"Circle > File at Pos\"
  \((File . Pos) . (Circle . ttorus)) -> \"ttorus >> Circle > File at Pos\""
  (let ((location))
    (pcase object
      (`((,(and (pred stringp) ttorus) . ,(and (pred stringp) circle)) .
         (,(and (pred stringp) file) . ,(and (pred integerp) position)))
       (setq location (cons file position))
       (concat ttorus
               ttorus-separator-torus-circle
               circle
               ttorus-separator-circle-location
               (ttorus--buffer-or-filename location)
               (ttorus--position location)))
      (`(,(and (pred stringp) circle) .
         (,(and (pred stringp) file) . ,(and (pred integerp) position)))
       (setq location (cons file position))
       (concat circle
               ttorus-separator-circle-location
               (ttorus--buffer-or-filename location)
               (ttorus--position location)))
      (`((,(and (pred stringp) file) . ,(and (pred integerp) position)) .
         (,(and (pred stringp) circle) . ,(and (pred stringp) ttorus)))
       (setq location (cons file position))
       (concat ttorus
               ttorus-separator-torus-circle
               circle
               ttorus-separator-circle-location
               (ttorus--buffer-or-filename location)
               (ttorus--position location)))
      (`((,(and (pred stringp) file) . ,(and (pred integerp) position)) .
         ,(and (pred stringp) circle))
       (setq location (cons file position))
       (concat circle
               ttorus-separator-circle-location
               (ttorus--buffer-or-filename location)
               (ttorus--position location)))
      (`(,(and (pred stringp) file) . ,(and (pred integerp) position))
       (setq location (cons file position))
       (concat (ttorus--buffer-or-filename location)
               (ttorus--position location)))
      ((pred stringp) object)
      (_ (error "Function ttorus--concise : wrong type argument")))))

(defun ttorus--needle (location)
  "Return LOCATION in short string format.
Shorter than concise. Used for dashboard and tabs."
  (unless (consp location)
    (error "Function ttorus--needle : wrong type argument"))
  (let* ((entry (assoc location ttorus-line-col))
         (position (if entry
                       (format " : %s" (cadr entry))
                     (format " . %s" (cdr location)))))
    (if (equal location (cadar ttorus-current-torus))
        (concat "[ "
                (ttorus--buffer-or-filename location)
                position
                " ]")
      (concat (ttorus--buffer-or-filename location)
              position))))

(defun ttorus--dashboard ()
  "Display summary of current ttorus, circle and location."
  (if ttorus-meta
      (if (> (length (car ttorus-current-torus)) 1)
          (let*
              ((locations (string-join (mapcar #'ttorus--needle
                                               (cdar ttorus-current-torus)) " | ")))
            (format (concat " %s"
                            ttorus-separator-torus-circle
                            "%s"
                            ttorus-separator-circle-location
                            "%s")
                     (caar ttorus-meta)
                     (caar ttorus-current-torus)
                     locations))
        (message ttorus--message-empty-circle (car (car ttorus-current-torus))))
    (message ttorus--message-empty-meta)))

;;; Files
;;; ------------------------------

(defun ttorus--roll-backups (filename)
  "Roll backups of FILENAME."
  (unless (stringp filename)
    (error "Function ttorus--roll-backups : wrong type argument"))
  (let ((file-list (list filename))
        (file-src)
        (file-dest))
    (dolist (iter (number-sequence 1 ttorus-backup-number))
      (push (concat filename "." (prin1-to-string iter)) file-list))
    (while (> (length file-list) 1)
      (setq file-dest (pop file-list))
      (setq file-src (car file-list))
      (when (> ttorus-verbosity 2)
        (message "files %s %s" file-src file-dest))
      (when (and file-src (file-exists-p file-src))
        (when (> ttorus-verbosity 2)
          (message "copy %s -> %s" file-src file-dest))
        (copy-file file-src file-dest t)))))

;;; Tab bar
;;; ------------------------------

(defun ttorus--eval-tab ()
  "Build tab bar."
  (when ttorus-meta
      (let*
          ((locations (mapcar #'ttorus--needle (cdar ttorus-current-torus)))
           (tab-string))
        (setq tab-string
              (propertize (format (concat " %s"
                                          ttorus-separator-torus-circle)
                                  (caar ttorus-meta))
                          'keymap ttorus-map-mouse-torus))
        (setq tab-string
              (concat tab-string
                      (propertize (format (concat "%s"
                                                  ttorus-separator-circle-location)
                                          (caar ttorus-current-torus))
                                  'keymap ttorus-map-mouse-circle)))
        (dolist (filepos locations)
          (setq tab-string
                (concat tab-string (propertize filepos
                                               'keymap ttorus-map-mouse-location)))
          (setq tab-string (concat tab-string ttorus-location-separator)))
        tab-string)))

(defun ttorus--tab-bar ()
  "Display tab bar."
  (let* ((main-windows (ttorus--main-windows))
         (current-window (selected-window))
         (buffer (current-buffer))
         (original (assoc buffer ttorus-original-header-lines))
         (eval-tab '(:eval (ttorus--eval-tab))))
    (when (> ttorus-verbosity 2)
      (pp ttorus-original-header-lines)
      (message "original : %s" original)
      (message "cdr original : %s" (cdr original)))
    (if (and ttorus-display-tab-bar
             (member current-window main-windows))
        (progn
          (unless original
            (push (cons buffer header-line-format)
                  ttorus-original-header-lines))
          (unless (equal header-line-format eval-tab)
            (when (> ttorus-verbosity 2)
              (message "Set :eval in header-line-format."))
            (setq header-line-format eval-tab)))
      (when original
        (setq header-line-format (cdr original))
        (setq ttorus-original-header-lines
              (ttorus--assoc-delete-all buffer
                                       ttorus-original-header-lines)))
      (message (ttorus--dashboard)))))

;;; Compatibility
;;; ------------------------------------------------------------

(defun ttorus--convert-meta-to-tree ()
  "Convert old `ttorus-meta' format to new `ttorus-tree'."
  (setq ttorus-tree
        (mapcar (lambda (elem)
                  (cons (car elem)
                        (ttorus--assoc-value "ttorus" (cdr elem))))
                ttorus-meta)))

(defun ttorus--convert-old-vars ()
  "Convert old variables format to new one."
  (ttorus--convert-meta-to-tree)
  (when (intern-soft "ttorus-meta-index")
    (when ttorus-meta-index
      (setq ttorus-index (ttorus--build-index)))
    (unintern "ttorus-meta-index"))
  (when (intern-soft "ttorus-meta-history")
    (when ttorus-meta-history
      ;;TODO: more checks
      (setq ttorus-history ttorus-meta-history))
    (unintern "ttorus-meta-history")))

;;; Hooks & Advices
;;; ------------------------------------------------------------

;;;###autoload
(defun ttorus-quit ()
  "Write ttorus before quit."
  (when ttorus-save-on-exit
    (if ttorus-autowrite-file
        (ttorus-write ttorus-autowrite-file)
      (when (y-or-n-p "Write ttorus ? ")
        (call-interactively 'ttorus-write))))
  ;; To be sure they will be nil at startup, even if some plugin saved
  ;; global variables
  (ttorus-reset-menu ?a))

;;;###autoload
(defun ttorus-start ()
  "Read ttorus on startup."
  (when ttorus-load-on-startup
    (if ttorus-autoread-file
        (ttorus-read ttorus-autoread-file)
      (message "Set ttorus-autoread-file if you want to load it."))))

;;;###autoload
(defun ttorus-after-save-torus-file ()
  "Ask whether to read ttorus file after edition."
  (let* ((filename (buffer-file-name (current-buffer)))
         (directory (file-name-directory filename))
         (ttorus-dir (expand-file-name (file-name-as-directory ttorus-dirname))))
    (when (> ttorus-verbosity 2)
      (message "filename : %s" filename)
      (message "filename directory : %s" directory)
      (message "ttorus directory : %s" ttorus-dir))
    (when (equal directory ttorus-dir)
      (when (y-or-n-p "Apply changes to current ttorus variables ? ")
        (ttorus-read filename)))))

;;;###autoload
(defun ttorus-advice-switch-buffer (&rest args)
  "Advice to `switch-to-buffer'. ARGS are irrelevant."
  (when (> ttorus-verbosity 2)
    (message "Advice called with args %s" args))
  (when (and ttorus-current-torus (ttorus--inside-p))
    (ttorus--update-position)))

;;; Commands
;;; ------------------------------------------------------------

;;;###autoload
(defun ttorus-init ()
  "Initialize ttorus. Add hooks and advices.
Create `ttorus-dirname' if needed."
  (interactive)
  (add-hook 'emacs-startup-hook 'ttorus-start)
  (add-hook 'kill-emacs-hook 'ttorus-quit)
  (add-hook 'after-save-hook 'ttorus-after-save-torus-file)
  (advice-add #'switch-to-buffer :before #'ttorus-advice-switch-buffer)
  (unless (file-exists-p ttorus-dirname)
    (make-directory ttorus-dirname)))

;;;###autoload
(defun ttorus-install-default-bindings ()
  "Install default keybindings."
  (interactive)
  ;; Keymap
  (if (stringp ttorus-prefix-key)
      (global-set-key (kbd ttorus-prefix-key) 'ttorus-map)
    (global-set-key ttorus-prefix-key 'ttorus-map))
  (when (>= ttorus-binding-level 0)
    (define-key ttorus-map (kbd "i") 'ttorus-info)
    (define-key ttorus-map (kbd "c") 'ttorus-add-circle)
    (define-key ttorus-map (kbd "l") 'ttorus-add-location)
    (define-key ttorus-map (kbd "f") 'ttorus-add-file)
    (define-key ttorus-map (kbd "+") 'ttorus-add-torus)
    (define-key ttorus-map (kbd "*") 'ttorus-add-copy-of-torus)
    (define-key ttorus-map (kbd "<left>") 'ttorus-previous-circle)
    (define-key ttorus-map (kbd "<right>") 'ttorus-next-circle)
    (define-key ttorus-map (kbd "<up>") 'ttorus-previous-location)
    (define-key ttorus-map (kbd "<down>") 'ttorus-next-location)
    (define-key ttorus-map (kbd "C-p") 'ttorus-previous-torus)
    (define-key ttorus-map (kbd "C-n") 'ttorus-next-torus)
    (define-key ttorus-map (kbd "SPC") 'ttorus-switch-circle)
    (define-key ttorus-map (kbd "=") 'ttorus-switch-location)
    (define-key ttorus-map (kbd "@") 'ttorus-switch-torus)
    (define-key ttorus-map (kbd "s") 'ttorus-search)
    (define-key ttorus-map (kbd "S") 'ttorus-meta-search)
    (define-key ttorus-map (kbd "d") 'ttorus-delete-location)
    (define-key ttorus-map (kbd "D") 'ttorus-delete-circle)
    (define-key ttorus-map (kbd "-") 'ttorus-delete-torus)
    (define-key ttorus-map (kbd "r") 'ttorus-read)
    (define-key ttorus-map (kbd "w") 'ttorus-write)
    (define-key ttorus-map (kbd "e") 'ttorus-edit))
  (when (>= ttorus-binding-level 1)
    (define-key ttorus-map (kbd "<next>") 'ttorus-history-older)
    (define-key ttorus-map (kbd "<prior>") 'ttorus-history-newer)
    (define-key ttorus-map (kbd "h") 'ttorus-search-history)
    (define-key ttorus-map (kbd "H") 'ttorus-search-meta-history)
    (define-key ttorus-map (kbd "a") 'ttorus-alternate-menu)
    (define-key ttorus-map (kbd "^") 'ttorus-alternate-in-same-torus)
    (define-key ttorus-map (kbd "<") 'ttorus-alternate-circles)
    (define-key ttorus-map (kbd ">") 'ttorus-alternate-in-same-circle)
    (define-key ttorus-map (kbd "n") 'ttorus-rename-circle)
    (define-key ttorus-map (kbd "N") 'ttorus-rename-torus)
    (define-key ttorus-map (kbd "m") 'ttorus-move-location)
    (define-key ttorus-map (kbd "M") 'ttorus-move-circle)
    (define-key ttorus-map (kbd "M-m") 'ttorus-move-torus)
    (define-key ttorus-map (kbd "v") 'ttorus-move-location-to-circle)
    (define-key ttorus-map (kbd "V") 'ttorus-move-circle-to-torus)
    (define-key ttorus-map (kbd "y") 'ttorus-copy-location-to-circle)
    (define-key ttorus-map (kbd "Y") 'ttorus-copy-circle-to-torus)
    (define-key ttorus-map (kbd "j") 'ttorus-join-circles)
    (define-key ttorus-map (kbd "J") 'ttorus-join-toruses)
    (define-key ttorus-map (kbd "#") 'ttorus-layout-menu))
  (when (>= ttorus-binding-level 2)
    (define-key ttorus-map (kbd "o") 'ttorus-reverse-menu)
    (define-key ttorus-map (kbd ":") 'ttorus-prefix-circles-of-current-torus)
    (define-key ttorus-map (kbd "g") 'ttorus-autogroup-menu)
    (define-key ttorus-map (kbd "!") 'ttorus-batch-menu))
  (when (>= ttorus-binding-level 3)
    (define-key ttorus-map (kbd "p") 'ttorus-print-menu)
    (define-key ttorus-map (kbd "z") 'ttorus-reset-menu)
    (define-key ttorus-map (kbd "C-d") 'ttorus-delete-current-location)
    (define-key ttorus-map (kbd "M-d") 'ttorus-delete-current-circle))
  ;; Mouse
  (define-key ttorus-map-mouse-torus [header-line mouse-1] 'ttorus-switch-torus)
  (define-key ttorus-map-mouse-torus [header-line mouse-2] 'ttorus-alternate-toruses)
  (define-key ttorus-map-mouse-torus [header-line mouse-3] 'ttorus-meta-search)
  (define-key ttorus-map-mouse-torus [header-line mouse-4] 'ttorus-previous-torus)
  (define-key ttorus-map-mouse-torus [header-line mouse-5] 'ttorus-next-torus)
  (define-key ttorus-map-mouse-circle [header-line mouse-1] 'ttorus-switch-circle)
  (define-key ttorus-map-mouse-circle [header-line mouse-2] 'ttorus-alternate-circles)
  (define-key ttorus-map-mouse-circle [header-line mouse-3] 'ttorus-search)
  (define-key ttorus-map-mouse-circle [header-line mouse-4] 'ttorus-previous-circle)
  (define-key ttorus-map-mouse-circle [header-line mouse-5] 'ttorus-next-circle)
  (define-key ttorus-map-mouse-location [header-line mouse-1] 'ttorus-tab-mouse)
  (define-key ttorus-map-mouse-location [header-line mouse-2] 'ttorus-alternate-in-meta)
  (define-key ttorus-map-mouse-location [header-line mouse-3] 'ttorus-switch-location)
  (define-key ttorus-map-mouse-location [header-line mouse-4] 'ttorus-previous-location)
  (define-key ttorus-map-mouse-location [header-line mouse-5] 'ttorus-next-location))

;;;###autoload
(defun ttorus-reset-menu (choice)
  "Reset CHOICE variables to nil."
  (interactive
   (list (read-key ttorus--message-reset-choice)))
  (let ((varlist))
    (pcase choice
      (?3 (push 'ttorus-tree varlist))
      (?i (push 'ttorus-index varlist))
      (?h (push 'ttorus-history varlist))
      (?m (push 'ttorus-minibuffer-history varlist))
      (?l (push 'ttorus-layout varlist))
      (?& (push 'ttorus-line-col varlist))
      (?\^m (push 'ttorus-markers varlist))
      (?o (push 'ttorus-original-header-lines varlist))
      (?a (setq varlist (list 'ttorus-tree
                              'ttorus-index
                              'ttorus-history
                              'ttorus-minibuffer-history
                              'ttorus-layout
                              'ttorus-line-col
                              'ttorus-markers
                              'ttorus-original-header-lines)))
      (?\a (message "Reset cancelled by Ctrl-G."))
      (_ (message "Invalid key.")))
    (dolist (var varlist)
      (when (> ttorus-verbosity 1)
        (message "%s -> nil" (symbol-name var)))
      (set var nil))))

;;; Print
;;; ------------------------------

;;;###autoload
(defun ttorus-info ()
  "Print local info : circle name and locations."
  (interactive)
  (message (ttorus--dashboard)))

;;;###autoload
(defun ttorus-print-menu (choice)
  "Print CHOICE variables."
  (interactive
   (list (read-key ttorus--message-print-choice)))
  (let ((varlist)
        (window (view-echo-area-messages)))
    (pcase choice
      (?3 (push 'ttorus-tree varlist))
      (?i (push 'ttorus-index varlist))
      (?h (push 'ttorus-history varlist))
      (?m (push 'ttorus-minibuffer-history varlist))
      (?l (push 'ttorus-layout varlist))
      (?& (push 'ttorus-line-col varlist))
      (?\^m (push 'ttorus-markers varlist))
      (?o (push 'ttorus-original-header-lines varlist))
      (?a (setq varlist (list 'ttorus-tree
                              'ttorus-index
                              'ttorus-history
                              'ttorus-minibuffer-history
                              'ttorus-layout
                              'ttorus-line-col
                              'ttorus-markers
                              'ttorus-original-header-lines)))
      (?\a (delete-window window)
           (message "Print cancelled by Ctrl-G."))
      (_ (message "Invalid key.")))
    (dolist (var varlist)
      (message "%s" (symbol-name var))
      (pp (symbol-value var)))))

;;; Add
;;; ------------------------------

;;;###autoload
(defun ttorus-add-torus (ttorus-name)
  "Create a new ttorus named TTORUS-NAME in `ttorus-tree'."
  (interactive
   (list (read-string "Name of the new ttorus : "
                      nil
                      'ttorus-minibuffer-history)))
  (setq ttorus-current-torus (list (list ttorus-name)))
  (if (not (ttorus--empty-tree-p))
      (duo-add-new-cons ttorus-current-torus ttorus-tree)
    (setq ttorus-tree ttorus-current-torus)))

;;;###autoload
(defun ttorus-add-circle (circle-name)
  "Add a new circle CIRCLE-NAME to ttorus."
  (interactive
   (list
    (read-string "Name of the new circle : "
                 nil
                 'ttorus-minibuffer-history)))
  (unless ttorus-current-torus
    (call-interactively 'ttorus-add-torus))
  (setq ttorus-current-circle (list circle-name))
  (duo-add-new ttorus-current-circle (car ttorus-current-torus)))

;;;###autoload
(defun ttorus-add-location (location)
  "Add LOCATION to current circle.")

;;;###autoload
(defun ttorus-add-here ()
  "Add current file and point to current circle."
  (interactive)
  (unless ttorus-current-torus
    (call-interactively 'ttorus-add-torus))
  (unless ttorus-current-circle
    (call-interactively 'ttorus-add-circle))
  (if (buffer-file-name)
      (let* ((pointmark (point-marker))
             (location (cons (buffer-file-name)
                             (marker-position pointmark)))
             (entry (cons (cons (car ttorus-current-torus)
                                (car ttorus-current-circle))
                          location))
             (location-line-col (cons location
                                      (cons (line-number-at-pos)
                                            (current-column))))
             (location-marker (cons location pointmark)))
        (setq ttorus-current-location location)
        (duo-add-new ttorus-current-location ttorus-current-circle)
        (when (> ttorus-verbosity 1)
          (message "Entry %s" entry))
        (duo-add-new-and-sort entry ttorus-index #'ttorus--less-concise-p)
        (ttorus--push entry ttorus-history ttorus-maximum-history-elements)
        (duo-add-new location-line-col ttorus-line-col)
        (duo-add-new location-marker ttorus-markers)
        (ttorus--tab-bar))
    (message "Buffer must have a filename to be added to the ttorus.")))

;;;###autoload
(defun ttorus-add-file (filename)
  "Add FILENAME to the current circle.
The location added will be (file . 1)."
  (interactive (list (read-file-name "File to add : ")))
  (if (file-exists-p filename)
      (progn
        (find-file filename)
        (ttorus-add-here))
    (message "File %s does not exist." filename)))

;;;###autoload
(defun ttorus-add-buffer ())

;;;###autoload
(defun ttorus-add-copy-of-torus (ttorus-name)
  "Create a new ttorus named TTORUS-NAME as copy of the current ttorus."
  (interactive
   (list (read-string "Name of the new ttorus : "
                      nil
                      'ttorus-minibuffer-history)))
  (setq ttorus-current-torus (copy-tree ttorus-current-torus))
  (if ttorus-current-torus
      (setcar ttorus-current-torus ttorus-name)
    (setq ttorus-current-torus (list ttorus-name)))
  (if ttorus-tree
      (duo-add-new ttorus-current-torus ttorus-tree)
    (setq ttorus-tree (list ttorus-current-torus))))

;;; Navigate
;;; ------------------------------

;;;###autoload
(defun ttorus-previous-torus ()
  "Jump to the previous ttorus."
  (interactive)
  (if ttorus-tree
      (setq ttorus-current-torus
            (duo-circ-previous ttorus-current-torus ttorus-tree))
    (message ttorus--message-empty-meta)))

;;;###autoload
(defun ttorus-next-torus ()
  "Jump to the next ttorus."
  (interactive)
  (if ttorus-tree
      (setq ttorus-current-torus
            (duo-circ-next ttorus-current-torus ttorus-tree))
    (message ttorus--message-empty-meta)))

;;;###autoload
(defun ttorus-previous-circle ()
  "Jump to the previous circle."
  (interactive)
  (if (ttorus--empty-torus-p)
      (message ttorus--message-empty-torus)
    (setq ttorus-current-circle
          (ttorus--previous ttorus-current-circle
                           (cdr ttorus-current-torus)))))

;;;###autoload
(defun ttorus-next-circle ()
  "Jump to the next circle."
  (interactive)
  (if (ttorus--empty-torus-p)
      (message ttorus--message-empty-torus)
    (setq ttorus-current-circle
          (ttorus--next ttorus-current-circle
                       (cdr ttorus-current-torus)))))

;;;###autoload
(defun ttorus-previous-location ()
  "Jump to the previous location."
  (interactive)
  (if (ttorus--empty-circle-p)
      (message ttorus--message-empty-circle)
    (setq ttorus-current-location
          (ttorus--previous ttorus-current-location
                           (cdr ttorus-current-circle)))))

;;;###autoload
(defun ttorus-next-location ()
  "Jump to the next location."
  (interactive)
  (if (ttorus--empty-circle-p)
      (message ttorus--message-empty-circle)
    (setq ttorus-current-location
          (ttorus--next ttorus-current-location
                       (cdr ttorus-current-circle)))))

;;;###autoload
(defun ttorus-switch-circle (circle-name)
  "Jump to CIRCLE-NAME circle.
With prefix argument \\[universal-argument], open the buffer in a
horizontal split.
With prefix argument \\[universal-argument] \\[universal-argument], open the
buffer in a vertical split."
  (interactive
   (list (completing-read
          "Go to circle : "
          (mapcar #'car ttorus-current-torus) nil t)))
  (ttorus--prefix-argument-split current-prefix-arg)
  (ttorus--update-position)
  (let* ((circle (assoc circle-name ttorus-current-torus))
         (index (cl-position circle ttorus-current-torus :test #'equal))
         (before (cl-subseq ttorus-current-torus 0 index))
         (after (cl-subseq ttorus-current-torus index)))
    (setq ttorus-current-torus (append after before)))
  (ttorus--jump)
  (ttorus--apply-or-push-layout))

;;;###autoload
(defun ttorus-switch-location (location-name)
  "Jump to LOCATION-NAME location.
With prefix argument \\[universal-argument], open the buffer in a
horizontal split.
With prefix argument \\[universal-argument] \\[universal-argument], open the
buffer in a vertical split."
  (interactive
   (list
    (completing-read
     "Go to location : "
     (mapcar #'ttorus--concise (cdr (car ttorus-current-torus))) nil t)))
  (ttorus--prefix-argument-split current-prefix-arg)
  (ttorus--update-position)
  (let* ((circle (cdr (car ttorus-current-torus)))
         (index (cl-position location-name circle
                          :test #'ttorus--equal-concise-p))
         (before (cl-subseq circle 0 index))
         (after (cl-subseq circle index)))
    (setcdr (car ttorus-current-torus) (append after before)))
  (ttorus--jump))

;;;###autoload
(defun ttorus-switch-torus (ttorus-name)
  "Jump to TTORUS-NAME ttorus.
With prefix argument \\[universal-argument], open the buffer in a
horizontal split.
With prefix argument \\[universal-argument] \\[universal-argument], open the
buffer in a vertical split."
  (interactive
   (list (completing-read
          "Go to ttorus : "
          (mapcar #'car ttorus-meta) nil t)))
  (ttorus--prefix-argument-split current-prefix-arg)
  (ttorus--update-meta)
  (let* ((ttorus (assoc ttorus-name ttorus-meta))
         (index (cl-position ttorus ttorus-meta :test #'equal))
         (before (cl-subseq ttorus-meta 0 index))
         (after (cl-subseq ttorus-meta index)))
    (if index
        (setq ttorus-meta (append after before))
      (message "ttorus not found.")))
  (ttorus--update-from-meta)
  (ttorus--build-table)
  (setq ttorus-index (ttorus--build-index))
  (ttorus--complete-and-clean-layout)
  (ttorus--jump)
  (ttorus--apply-or-push-layout))

;;; Search
;;; ------------------------------

;;;###autoload
(defun ttorus-search (location-name)
  "Search LOCATION-NAME in the ttorus.
Go to the first matching circle and location."
  (interactive
   (list
    (completing-read
     "Search location in ttorus : "
     (mapcar #'ttorus--concise ttorus-table) nil t)))
  (ttorus--prefix-argument-split current-prefix-arg)
  (let* ((location-circle
          (cl-find
           location-name ttorus-table
           :test #'ttorus--equal-concise-p)))
    (ttorus--switch location-circle)))


;;;###autoload
(defun ttorus-meta-search (name)
  "Search location NAME in all ttoruses.
Go to the first matching ttorus, circle and location."
  (interactive
   (list
    (completing-read
     "Search location in all ttoruses : "
     (mapcar #'ttorus--concise ttorus-index) nil t)))
  (ttorus--prefix-argument-split current-prefix-arg)
  (let* ((entry
          (cl-find
           name ttorus-index
           :test #'ttorus--equal-concise-p)))
    (ttorus--meta-switch entry)))

;;; History
;;; ------------------------------

;;;###autoload
(defun ttorus-history-newer ()
  "Go to newer location in history."
  (interactive)
  (if ttorus-current-torus
      (progn
        (ttorus--prefix-argument-split current-prefix-arg)
        (if ttorus-old-history
            (progn
              (setq ttorus-old-history (append (last ttorus-old-history) (butlast ttorus-old-history)))
              (ttorus--switch (car ttorus-old-history)))
          (message "History is empty.")))
    (message ttorus--message-empty-torus)))

;;;###autoload
(defun ttorus-history-older ()
  "Go to older location in history."
  (interactive)
  (if ttorus-current-torus
      (progn
        (ttorus--prefix-argument-split current-prefix-arg)
        (if ttorus-old-history
            (progn
              (setq ttorus-old-history (append (cdr ttorus-old-history) (list (car ttorus-old-history))))
              (ttorus--switch (car ttorus-old-history)))
          (message "History is empty.")))
    (message ttorus--message-empty-torus)))

;;;###autoload
(defun ttorus-search-history (location-name)
  "Search LOCATION-NAME in `ttorus-old-history'."
  (interactive
   (list
    (completing-read
     "Search location in history : "
     (mapcar #'ttorus--concise ttorus-old-history) nil t)))
  (ttorus--prefix-argument-split current-prefix-arg)
  (when ttorus-old-history
    (let* ((index (cl-position location-name ttorus-old-history
                            :test #'ttorus--equal-concise-p))
           (before (cl-subseq ttorus-old-history 0 index))
           (element (nth index ttorus-old-history))
           (after (cl-subseq ttorus-old-history (1+ index))))
      (setq ttorus-old-history (append (list element) before after)))
    (ttorus--switch (car ttorus-old-history))))

;;;###autoload
(defun ttorus-search-meta-history (location-name)
  "Search LOCATION-NAME in `ttorus-history'."
  (interactive
   (list
    (completing-read
     "Search location in history : "
     (mapcar #'ttorus--concise ttorus-history) nil t)))
  (ttorus--prefix-argument-split current-prefix-arg)
  (when ttorus-history
    (let* ((index (cl-position location-name ttorus-history
                            :test #'ttorus--equal-concise-p))
           (before (cl-subseq ttorus-history 0 index))
           (element (nth index ttorus-history))
           (after (cl-subseq ttorus-history (1+ index))))
      (setq ttorus-history (append (list element) before after)))
    (ttorus--meta-switch (car ttorus-history))))

;;; Alternate
;;; ------------------------------

;;;###autoload
(defun ttorus-alternate-in-meta ()
  "Alternate last two locations in meta history.
If outside the ttorus, just return inside, to the last ttorus location."
  (interactive)
  (if ttorus-meta
      (progn
        (ttorus--prefix-argument-split current-prefix-arg)
        (if (ttorus--inside-p)
            (if (and ttorus-history
                     (>= (length ttorus-history) 2))
                (progn
                  (ttorus--update-meta)
                  (setq ttorus-history (append (list (car (cdr ttorus-history)))
                                                   (list (car ttorus-history))
                                                   (nthcdr 2 ttorus-history)))
                  (ttorus--meta-switch (car ttorus-history)))
              (message "Meta history has less than two elements."))
          (ttorus--jump)))
    (message ttorus--message-empty-meta)))

;;;###autoload
(defun ttorus-alternate-in-same-torus ()
  "Alternate last two locations in history belonging to the current circle.
If outside the ttorus, just return inside, to the last ttorus location."
  (interactive)
  (if ttorus-current-torus
      (progn
        (ttorus--prefix-argument-split current-prefix-arg)
        (if (ttorus--inside-p)
            (if (and ttorus-old-history
                     (>= (length ttorus-old-history) 2))
                (progn
                  (ttorus--update-meta)
                  (setq ttorus-old-history (append (list (car (cdr ttorus-old-history)))
                                              (list (car ttorus-old-history))
                                              (nthcdr 2 ttorus-old-history)))
                  (ttorus--switch (car ttorus-old-history)))
              (message "History has less than two elements."))
          (ttorus--jump)))
    (message ttorus--message-empty-torus)))

;;;###autoload
(defun ttorus-alternate-in-same-circle ()
  "Alternate last two locations in history belonging to the current circle.
If outside the ttorus, just return inside, to the last ttorus location."
  (interactive)
  (if ttorus-current-torus
      (progn
        (ttorus--prefix-argument-split current-prefix-arg)
        (if (ttorus--inside-p)
            (if (and ttorus-old-history
                     (>= (length ttorus-old-history) 2))
                (progn
                  (ttorus--update-meta)
                  (let ((history ttorus-old-history)
                        (circle (car (car ttorus-current-torus)))
                        (element)
                        (location-circle))
                    (pop history)
                    (while (and (not location-circle) history)
                      (setq element (pop history))
                      (when (equal circle (cdr element))
                        (setq location-circle element)))
                    (if location-circle
                        (ttorus--switch location-circle)
                      (message "No alternate file in same circle in history."))))
              (message "History has less than two elements."))
          (ttorus--jump)))
    (message ttorus--message-empty-torus)))

;;;###autoload
(defun ttorus-alternate-toruses ()
  "Alternate last two ttoruses in meta history.
If outside the ttorus, just return inside, to the last ttorus location."
  (interactive)
  (if ttorus-meta
      (progn
        (ttorus--prefix-argument-split current-prefix-arg)
        (if (ttorus--inside-p)
            (if (and ttorus-history
                     (>= (length ttorus-history) 2))
                (progn
                  (ttorus--update-meta)
                  (let ((history ttorus-history)
                        (ttorus (car (car ttorus-meta)))
                        (element)
                        (location-circle-torus))
                    (while (and (not location-circle-torus) history)
                      (setq element (pop history))
                      (when (not (equal ttorus (cddr element)))
                        (setq location-circle-torus element)))
                    (if location-circle-torus
                        (ttorus--meta-switch location-circle-torus)
                      (message "No alternate ttorus in history."))))
              (message "Meta History has less than two elements."))
          (ttorus--jump)))
    (message "Meta ttorus is empty.")))

;;;###autoload
(defun ttorus-alternate-circles ()
  "Alternate last two circles in history.
If outside the ttorus, just return inside, to the last ttorus location."
  (interactive)
  (if ttorus-current-torus
      (progn
        (ttorus--prefix-argument-split current-prefix-arg)
        (if (ttorus--inside-p)
            (if (and ttorus-old-history
                     (>= (length ttorus-old-history) 2))
                (progn
                  (ttorus--update-meta)
                  (let ((history ttorus-old-history)
                        (circle (car (car ttorus-current-torus)))
                        (element)
                        (location-circle))
                    (while (and (not location-circle) history)
                      (setq element (pop history))
                      (when (not (equal circle (cdr element)))
                        (setq location-circle element)))
                    (if location-circle
                        (ttorus--switch location-circle)
                      (message "No alternate circle in history."))))
              (message "History has less than two elements."))
          (ttorus--jump)))
    (message ttorus--message-empty-torus)))

;;;###autoload
(defun ttorus-alternate-menu (choice)
  "Alternate according to CHOICE."
  (interactive
   (list (read-key ttorus--message-alternate-choice)))
  (pcase choice
    (?m (funcall 'ttorus-alternate-in-meta))
    (?t (funcall 'ttorus-alternate-in-same-torus))
    (?c (funcall 'ttorus-alternate-in-same-circle))
    (?T (funcall 'ttorus-alternate-toruses))
    (?C (funcall 'ttorus-alternate-circles))
    (?\a (message "Alternate operation cancelled by Ctrl-G."))
    (_ (message "Invalid key."))))

;;; Rename
;;; ------------------------------

;;;###autoload
(defun ttorus-rename-circle ()
  "Rename current circle."
  (interactive)
  (if ttorus-current-torus
      (let*
          ((old-name (car (car ttorus-current-torus)))
           (prompt (format "New name of circle %s : " old-name))
           (circle-name (read-string prompt nil 'ttorus-minibuffer-history)))
        (ttorus--update-input-history circle-name)
        (setcar (car ttorus-current-torus) circle-name)
        (dolist (location-circle ttorus-table)
          (when (equal (cdr location-circle) old-name)
            (setcdr location-circle circle-name)))
        (dolist (location-circle ttorus-old-history)
          (when (equal (cdr location-circle) old-name)
            (setcdr location-circle circle-name)))
        (dolist (location-circle-torus ttorus-history)
          (when (equal (cadr location-circle-torus) old-name)
            (setcar (cdr location-circle-torus) circle-name)))
        (dolist (location-circle-torus ttorus-index)
          (when (equal (cadr location-circle-torus) old-name)
            (setcar (cdr location-circle-torus) circle-name)))
        (message "Renamed circle %s -> %s" old-name circle-name))
    (message "ttorus is empty. Please add a circle first with ttorus-add-circle.")))

;;;###autoload
(defun ttorus-rename-torus ()
  "Rename current ttorus."
  (interactive)
  (if ttorus-meta
      (let*
          ((old-name (car (car ttorus-meta)))
           (prompt (format "New name of ttorus %s : " old-name))
           (ttorus-name (read-string prompt nil 'ttorus-minibuffer-history)))
        (ttorus--update-input-history ttorus-name)
        (setcar (car ttorus-meta) ttorus-name)
        (message "Renamed ttorus %s -> %s" old-name ttorus-name))
    (message ttorus--message-empty-meta)))

;;; Move
;;; ------------------------------

;;;###autoload
(defun ttorus-move-circle (circle-name)
  "Move current circle after CIRCLE-NAME."
  (interactive
   (list (completing-read
          "Move current circle after : "
          (mapcar #'car ttorus-current-torus) nil t)))
  (ttorus--update-position)
  (let* ((circle (assoc circle-name ttorus-current-torus))
         (index (1+ (cl-position circle ttorus-current-torus :test #'equal)))
         (current (list (car ttorus-current-torus)))
         (before (cl-subseq ttorus-current-torus 1 index))
         (after (cl-subseq ttorus-current-torus index)))
    (setq ttorus-current-torus (append before current after))
    (ttorus-switch-circle (caar current))))

;;;###autoload
(defun ttorus-move-location (location-name)
  "Move current location after LOCATION-NAME."
  (interactive
   (list
    (completing-read
     "Move current location after : "
     (mapcar #'ttorus--concise (cdr (car ttorus-current-torus))) nil t)))
  (ttorus--update-position)
  (let* ((circle (cdr (car ttorus-current-torus)))
         (index (1+ (cl-position location-name circle
                                 :test #'ttorus--equal-concise-p)))
         (current (list (car circle)))
         (before (cl-subseq circle 1 index))
         (after (cl-subseq circle index)))
    (setcdr (car ttorus-current-torus) (append before current after))
    (ttorus-switch-location (car current))))

;;;###autoload
(defun ttorus-move-torus (ttorus-name)
  "Move current ttorus after TTORUS-NAME."
  (interactive
   (list (completing-read
          "Move current ttorus after : "
          (mapcar #'car ttorus-meta) nil t)))
  (ttorus--update-meta)
  (let* ((ttorus (assoc ttorus-name ttorus-meta))
         (index (1+ (cl-position ttorus ttorus-meta :test #'equal)))
         (current (copy-tree (list (car ttorus-meta))))
         (before (copy-tree (cl-subseq ttorus-meta 1 index)))
         (after (copy-tree (cl-subseq ttorus-meta index))))
    (setq ttorus-meta (append before current after))
    (ttorus--update-from-meta)
    (ttorus-switch-torus (caar current))))

;;;###autoload
(defun ttorus-move-location-to-circle (circle-name)
  "Move current location to CIRCLE-NAME."
  (interactive
   (list (completing-read
          "Move current location to circle : "
          (mapcar #'car ttorus-current-torus) nil t)))
  (ttorus--update-position)
  (let* ((location (car (cdr (car ttorus-current-torus))))
         (circle (cdr (assoc circle-name ttorus-current-torus)))
         (old-name (car (car ttorus-current-torus)))
         (old-pair (cons location old-name)))
    (if (member location circle)
        (message "Location %s already exists in circle %s."
                 (ttorus--concise location)
                 circle-name)
      (message "Moving location %s to circle %s."
               (ttorus--concise location)
               circle-name)
      (pop (cdar ttorus-current-torus))
      (setcdr (assoc circle-name ttorus-current-torus)
              (push location circle))
      (dolist (location-circle ttorus-table)
        (when (equal location-circle old-pair)
          (setcdr location-circle circle-name)))
      (dolist (location-circle ttorus-old-history)
        (when (equal location-circle old-pair)
          (setcdr location-circle circle-name)))
      (ttorus--jump))))


;;;###autoload
(defun ttorus-move-circle-to-torus (ttorus-name)
  "Move current circle to TTORUS-NAME."
  (interactive
   (list (completing-read
          "Move current circle to ttorus : "
          (mapcar #'car ttorus-meta) nil t)))
  (ttorus--update-position)
  (let* ((circle (cl-copy-seq (car ttorus-current-torus)))
         (ttorus (copy-tree
                 (cdr (assoc "ttorus" (assoc ttorus-name ttorus-meta)))))
         (circle-name (car circle))
         (circle-torus (cons circle-name (caar ttorus-meta))))
    (if (member circle ttorus)
        (message "Circle %s already exists in ttorus %s."
                 circle-name
                 ttorus-name)
      (message "Moving circle %s to ttorus %s."
               circle-name
               ttorus-name)
      (when (> ttorus-verbosity 2)
        (message "circle-torus %s" circle-torus))
      (setcdr (assoc "ttorus" (assoc ttorus-name ttorus-meta))
              (push circle ttorus))
      (setq ttorus-current-torus (ttorus--assoc-delete-all circle-name ttorus-current-torus))
      (setq ttorus-table
            (ttorus--reverse-assoc-delete-all circle-name ttorus-table))
      (setq ttorus-old-history
            (ttorus--reverse-assoc-delete-all circle-name ttorus-old-history))
      (setq ttorus-markers
            (ttorus--reverse-assoc-delete-all circle-name ttorus-markers))
      (setq ttorus-index
            (ttorus--reverse-assoc-delete-all circle-torus ttorus-index))
      (setq ttorus-history
            (ttorus--reverse-assoc-delete-all circle-torus ttorus-history))
      (ttorus--build-table)
      (setq ttorus-index (ttorus--build-index))
      (ttorus--jump))))

;;;###autoload
(defun ttorus-copy-location-to-circle (circle-name)
  "Copy current location to CIRCLE-NAME."
  (interactive
   (list (completing-read
          "Copy current location to circle : "
          (mapcar #'car ttorus-current-torus) nil t)))
  (ttorus--update-position)
  (let* ((location (car (cdr (car ttorus-current-torus))))
         (circle (cdr (assoc circle-name ttorus-current-torus))))
    (if (member location circle)
        (message "Location %s already exists in circle %s."
                 (ttorus--concise location)
                 circle-name)
      (message "Copying location %s to circle %s."
                 (ttorus--concise location)
                 circle-name)
      (setcdr (assoc circle-name ttorus-current-torus) (push location circle))
      (ttorus--build-table)
      (setq ttorus-index (ttorus--build-index)))))

;;;###autoload
(defun ttorus-copy-circle-to-torus (ttorus-name)
  "Copy current circle to TTORUS-NAME."
  (interactive
   (list (completing-read
          "Copy current circle to ttorus : "
          (mapcar #'car ttorus-meta) nil t)))
  (ttorus--update-position)
  (let* ((circle (cl-copy-seq (car ttorus-current-torus)))
         (ttorus (copy-tree
                 (cdr (assoc "ttorus" (assoc ttorus-name ttorus-meta))))))
    (if (member circle ttorus)
        (message "Circle %s already exists in ttorus %s."
                 (car circle)
                 ttorus-name)
      (message "Copying circle %s to ttorus %s."
               (car circle)
               ttorus-name)
      (setcdr (assoc "ttorus" (assoc ttorus-name ttorus-meta))
              (push circle ttorus)))
    (ttorus--build-table)
    (setq ttorus-index (ttorus--build-index))))

;;; Reverse
;;; ------------------------------

;;;###autoload
(defun ttorus-reverse-circles ()
  "Reverse order of the circles."
  (interactive)
  (ttorus--update-position)
  (setq ttorus-current-torus (reverse ttorus-current-torus))
  (ttorus--jump))

;;;###autoload
(defun ttorus-reverse-locations ()
  "Reverse order of the locations in the current circles."
  (interactive)
  (ttorus--update-position)
  (setcdr (car ttorus-current-torus) (reverse (cdr (car ttorus-current-torus))))
  (ttorus--jump))

;;;###autoload
(defun ttorus-deep-reverse ()
  "Reverse order of the locations in each circle."
  (interactive)
  (ttorus--update-position)
  (setq ttorus-current-torus (reverse ttorus-current-torus))
  (dolist (circle ttorus-current-torus)
    (setcdr circle (reverse (cdr circle))))
  (ttorus--jump))


;;;###autoload
(defun ttorus-reverse-menu (choice)
  "Split according to CHOICE."
  (interactive
   (list (read-key ttorus--message-reverse-choice)))
  (pcase choice
    (?c (funcall 'ttorus-reverse-circles))
    (?l (funcall 'ttorus-reverse-locations))
    (?d (funcall 'ttorus-deep-reverse))
    (?\a (message "Reverse operation cancelled by Ctrl-G."))
    (_ (message "Invalid key."))))

;;; Join
;;; ------------------------------

;;;###autoload
(defun ttorus-prefix-circles-of-current-torus (prefix)
  "Add PREFIX to circle names of `ttorus-current-torus'."
  (interactive
   (list
    (read-string (format ttorus--message-prefix-circle
                         (car (car ttorus-meta)))
                 nil
                 'ttorus-minibuffer-history)))
  (let ((varlist))
    (setq varlist (ttorus--prefix-circles prefix (car (car ttorus-meta))))
    (setq ttorus-current-torus (car varlist))
    (setq ttorus-old-history (car (cdr varlist))))
  (ttorus--build-table)
  (setq ttorus-index (ttorus--build-index)))

;;;###autoload
(defun ttorus-join-circles (circle-name)
  "Join current circle with CIRCLE-NAME."
  (interactive
   (list
    (completing-read "Join current circle with circle : "
                     (mapcar #'car ttorus-current-torus) nil t)))
  (let* ((current-name (car (car ttorus-current-torus)))
         (join-name (concat current-name ttorus-join-separator circle-name))
         (user-choice
          (read-string (format "Name of the joined ttorus [%s] : " join-name))))
    (when (> (length user-choice) 0)
      (setq join-name user-choice))
    (ttorus-add-circle join-name)
    (setcdr (car ttorus-current-torus)
            (append (cdr (assoc current-name ttorus-current-torus))
                    (cdr (assoc circle-name ttorus-current-torus))))
    (delete-dups (cdr (car ttorus-current-torus))))
  (ttorus--update-meta)
  (ttorus--build-table)
  (setq ttorus-index (ttorus--build-index))
  (ttorus--jump))

;;;###autoload
(defun ttorus-join-toruses (ttorus-name)
  "Join current ttorus with TTORUS-NAME in `ttorus-meta'."
  (interactive
   (list
    (completing-read "Join current ttorus with ttorus : "
                     (mapcar #'car ttorus-meta) nil t)))
  (ttorus--prefix-argument-split current-prefix-arg)
  (ttorus--update-meta)
  (let* ((current-name (car (car ttorus-meta)))
         (join-name (concat current-name ttorus-join-separator ttorus-name))
         (user-choice
          (read-string (format "Name of the joined ttorus [%s] : " join-name)))
         (prompt-current
          (format ttorus--message-prefix-circle current-name))
         (prompt-added
          (format ttorus--message-prefix-circle ttorus-name))
         (prefix-current
          (read-string prompt-current nil 'ttorus-minibuffer-history))
         (prefix-added
          (read-string prompt-added nil 'ttorus-minibuffer-history))
         (varlist)
         (ttorus-added)
         (history-added)
         (input-added))
    (when (> (length user-choice) 0)
      (setq join-name user-choice))
    (ttorus--update-input-history prefix-current)
    (ttorus--update-input-history prefix-added)
    (ttorus-add-copy-of-torus join-name)
    (ttorus-prefix-circles-of-current-torus prefix-current)
    (setq varlist (ttorus--prefix-circles prefix-added ttorus-name))
    (setq ttorus-added (car varlist))
    (setq history-added (car (cdr varlist)))
    (setq input-added (car (cdr (cdr varlist))))
    (if (seq-intersection ttorus-current-torus ttorus-added #'ttorus--equal-car-p)
        (message ttorus--message-circle-name-collision)
      (setq ttorus-current-torus (append ttorus-current-torus ttorus-added))
      (setq ttorus-old-history (append ttorus-old-history history-added))
      (setq ttorus-minibuffer-history (append ttorus-minibuffer-history input-added))))
  (ttorus--update-meta)
  (ttorus--build-table)
  (setq ttorus-index (ttorus--build-index))
  (ttorus--jump))

;;; Autogroup
;;; ------------------------------

;;;###autoload
(defun ttorus-autogroup (quoted-function)
  "Autogroup all ttorus locations according to the values of QUOTED-FUNCTION.
A new ttorus is created on `ttorus-meta' to contain the new circles.
The function must return the names of the new circles as strings."
  (interactive)
  (let ((ttorus-name
         (read-string "Name of the autogroup ttorus : "
                      nil
                      'ttorus-minibuffer-history))
        (all-locations))
    (if (assoc ttorus-name ttorus-meta)
        (message "ttorus %s already exists in ttorus-meta" ttorus-name)
      (ttorus-add-copy-of-torus ttorus-name)
      (dolist (circle ttorus-current-torus)
        (dolist (location (cdr circle))
          (push location all-locations)))
      (setq ttorus-current-torus (seq-group-by quoted-function all-locations))))
  (setq ttorus-old-history nil)
  (setq ttorus-markers nil)
  (setq ttorus-minibuffer-history nil)
  (ttorus--build-table)
  (setq ttorus-index (ttorus--build-index))
  (ttorus--update-meta)
  (ttorus--jump))

;;;###autoload
(defun ttorus-autogroup-by-path ()
  "Autogroup all location of the ttorus by directories.
A new ttorus is created to contain the new circles."
  (interactive)
  (ttorus-autogroup (lambda (elem) (directory-file-name (file-name-directory (car elem))))))

;;;###autoload
(defun ttorus-autogroup-by-directory ()
  "Autogroup all location of the ttorus by directories.
A new ttorus is created to contain the new circles."
  (interactive)
  (ttorus-autogroup #'ttorus--directory))

;;;###autoload
(defun ttorus-autogroup-by-extension ()
  "Autogroup all location of the ttorus by extension.
A new ttorus is created to contain the new circles."
  (interactive)
  (ttorus-autogroup #'ttorus--extension-description))

;;;###autoload
(defun ttorus-autogroup-by-git-repo ()
  "Autogroup all location of the ttorus by git repositories.
A new ttorus is created to contain the new circles."
  ;; TODO
  )

;;;###autoload
(defun ttorus-autogroup-menu (choice)
  "Autogroup according to CHOICE."
  (interactive
   (list (read-key ttorus--message-autogroup-choice)))
    (pcase choice
      (?p (funcall 'ttorus-autogroup-by-path))
      (?d (funcall 'ttorus-autogroup-by-directory))
      (?e (funcall 'ttorus-autogroup-by-extension))
      (?\a (message "Autogroup cancelled by Ctrl-G."))
      (_ (message "Invalid key."))))

;;; Batch
;;; ------------------------------


;;;###autoload
(defun ttorus-run-elisp-code-on-circle (elisp-code)
  "Run ELISP-CODE to all files of the circle."
  (interactive (list (read-string
                      "Elisp code to run to all files of the circle : ")))
  (dolist (iter (number-sequence 1 (length (cdar ttorus-current-torus))))
    (when (> ttorus-verbosity 1)
      (message "%d. Applying %s to %s" iter elisp-code (cadar ttorus-current-torus))
      (message "Evaluated : %s"
               (car (read-from-string (format "(progn %s)" elisp-code)))))
    (ttorus--eval-string elisp-code)
    (ttorus-next-location)))

;;;###autoload
(defun ttorus-run-elisp-command-on-circle (command)
  "Run an Emacs Lisp COMMAND to all files of the circle."
  (interactive (list (read-command
                      "Elisp command to run to all files of the circle : ")))
  (dolist (iter (number-sequence 1 (length (cdar ttorus-current-torus))))
    (when (> ttorus-verbosity 1)
      (message "%d. Applying %s to %s" iter command (cadar ttorus-current-torus)))
    (funcall command)
    (ttorus-next-location)))

;;;###autoload
(defun ttorus-run-shell-command-on-circle (command)
  "Run a shell COMMAND to all files of the circle."
  (interactive (list (read-string
                      "Shell command to run to all files of the circle : ")))
  (let ((keep-value shell-command-dont-erase-buffer))
    (setq shell-command-dont-erase-buffer t)
    (dolist (iter (number-sequence 1 (length (cdar ttorus-current-torus))))
      (when (> ttorus-verbosity 1)
        (message "%d. Applying %s to %s" iter command (cadar ttorus-current-torus)))
      (shell-command (format "%s %s"
                             command
                             (shell-quote-argument (buffer-file-name))))
      (ttorus-next-location))
    (setq shell-command-dont-erase-buffer keep-value)))

;;;###autoload
(defun ttorus-run-async-shell-command-on-circle (command)
  "Run a shell COMMAND to all files of the circle."
  (interactive (list (read-string
                      "Shell command to run to all files of the circle : ")))
  (let ((keep-value async-shell-command-buffer))
    (setq async-shell-command-buffer 'new-buffer)
    (dolist (iter (number-sequence 1 (length (cdar ttorus-current-torus))))
      (when (> ttorus-verbosity 1)
        (message "%d. Applying %s to %s" iter command (cadar ttorus-current-torus)))
      (async-shell-command (format "%s %s"
                             command
                             (shell-quote-argument (buffer-file-name))))
      (ttorus-next-location))
    (setq async-shell-command-buffer keep-value)))

;;;###autoload
(defun ttorus-batch-menu (choice)
  "Split according to CHOICE."
  (interactive
   (list (read-key ttorus--message-batch-choice)))
  (pcase choice
    (?e (call-interactively 'ttorus-run-elisp-code-on-circle))
    (?c (call-interactively 'ttorus-run-elisp-command-on-circle))
    (?! (call-interactively 'ttorus-run-shell-command-on-circle))
    (?& (call-interactively 'ttorus-run-async-shell-command-on-circle))
    (?\a (message "Batch operation cancelled by Ctrl-G."))
    (_ (message "Invalid key."))))

;;; Split
;;; ------------------------------

;;;###autoload
(defun ttorus-split-horizontally ()
  "Split horizontally to view all buffers in current circle.
Split until `ttorus-maximum-horizontal-split' is reached."
  (interactive)
  (let* ((circle (cdr (car ttorus-current-torus)))
         (numsplit (1- (length circle))))
    (when (> ttorus-verbosity 1)
      (message "numsplit = %d" numsplit))
    (if (> numsplit (1- ttorus-maximum-horizontal-split))
        (message "Too many files to split.")
      (delete-other-windows)
      (dolist (iter (number-sequence 1 numsplit))
        (when (> ttorus-verbosity 2)
          (message "iter = %d" iter))
        (split-window-below)
        (balance-windows)
        (other-window 1)
        (ttorus-next-location))
      (other-window 1)
      (ttorus-next-location))))

;;;###autoload
(defun ttorus-split-vertically ()
  "Split vertically to view all buffers in current circle.
Split until `ttorus-maximum-vertical-split' is reached."
  (interactive)
  (let* ((circle (cdr (car ttorus-current-torus)))
         (numsplit (1- (length circle))))
    (when (> ttorus-verbosity 1)
      (message "numsplit = %d" numsplit))
    (if (> numsplit (1- ttorus-maximum-vertical-split))
        (message "Too many files to split.")
      (delete-other-windows)
      (dolist (iter (number-sequence 1 numsplit))
        (when (> ttorus-verbosity 2)
          (message "iter = %d" iter))
        (split-window-right)
        (balance-windows)
        (other-window 1)
        (ttorus-next-location))
      (other-window 1)
      (ttorus-next-location))))

;;;###autoload
(defun ttorus-split-main-left ()
  "Split with left main window to view all buffers in current circle."
  (interactive)
  (let* ((circle (cdr (car ttorus-current-torus)))
         (numsplit (- (length circle) 2)))
    (when (> ttorus-verbosity 1)
      (message "numsplit = %d" numsplit))
    (if (> numsplit (1- ttorus-maximum-horizontal-split))
        (message "Too many files to split.")
      (delete-other-windows)
      (split-window-right)
      (other-window 1)
      (ttorus-next-location)
      (dolist (iter (number-sequence 1 numsplit))
        (when (> ttorus-verbosity 2)
          (message "iter = %d" iter))
        (split-window-below)
        (balance-windows)
        (other-window 1)
        (ttorus-next-location))
      (other-window 1)
      (ttorus-next-location))))

;;;###autoload
(defun ttorus-split-main-right ()
  "Split with right main window to view all buffers in current circle."
  (interactive)
  (let* ((circle (cdr (car ttorus-current-torus)))
         (numsplit (- (length circle) 2)))
    (when (> ttorus-verbosity 1)
      (message "numsplit = %d" numsplit))
    (if (> numsplit (1- ttorus-maximum-horizontal-split))
        (message "Too many files to split.")
      (delete-other-windows)
      (split-window-right)
      (ttorus-next-location)
      (dolist (iter (number-sequence 1 numsplit))
        (when (> ttorus-verbosity 2)
          (message "iter = %d" iter))
        (split-window-below)
        (balance-windows)
        (other-window 1)
        (ttorus-next-location))
      (other-window 1)
      (ttorus-next-location))))

;;;###autoload
(defun ttorus-split-main-top ()
  "Split with main top window to view all buffers in current circle."
  (interactive)
  (let* ((circle (cdr (car ttorus-current-torus)))
         (numsplit (- (length circle) 2)))
    (when (> ttorus-verbosity 1)
      (message "numsplit = %d" numsplit))
    (if (> numsplit (1- ttorus-maximum-vertical-split))
        (message "Too many files to split.")
      (delete-other-windows)
      (split-window-below)
      (other-window 1)
      (ttorus-next-location)
      (dolist (iter (number-sequence 1 numsplit))
        (when (> ttorus-verbosity 2)
          (message "iter = %d" iter))
        (split-window-right)
        (balance-windows)
        (other-window 1)
        (ttorus-next-location))
      (other-window 1)
      (ttorus-next-location))))

;;;###autoload
(defun ttorus-split-main-bottom ()
  "Split with main bottom window to view all buffers in current circle."
  (interactive)
  (let* ((circle (cdr (car ttorus-current-torus)))
         (numsplit (- (length circle) 2)))
    (when (> ttorus-verbosity 1)
      (message "numsplit = %d" numsplit))
    (if (> numsplit (1- ttorus-maximum-vertical-split))
        (message "Too many files to split.")
      (delete-other-windows)
      (split-window-below)
      (ttorus-next-location)
      (dolist (iter (number-sequence 1 numsplit))
        (when (> ttorus-verbosity 2)
          (message "iter = %d" iter))
        (split-window-right)
        (balance-windows)
        (other-window 1)
        (ttorus-next-location))
      (other-window 1)
      (ttorus-next-location))))

;;;###autoload
(defun ttorus-split-grid ()
  "Split horizontally & vertically to view all current circle buffers in a grid."
  (interactive)
  (let* ((circle (cdr (car ttorus-current-torus)))
         (len-circle (length circle))
         (max-iter (1- len-circle))
         (ratio (/ (float (frame-text-width))
                   (float (frame-text-height))))
         (horizontal (sqrt (/ (float len-circle) ratio)))
         (vertical (* ratio horizontal))
         (int-hor (min (ceiling horizontal)
                       ttorus-maximum-horizontal-split))
         (int-ver (min (ceiling vertical)
                       ttorus-maximum-vertical-split))
         (getout)
         (num-hor-minus)
         (num-hor)
         (num-ver-minus)
         (total 0))
    (if (< (* int-hor int-ver) len-circle)
        (message "Too many files to split.")
      (let ((dist-dec-hor)
            (dist-dec-ver))
        (when (> ttorus-verbosity 2)
          (message "ratio = %f" ratio)
          (message "horizontal = %f" horizontal)
          (message "vertical = %f" vertical)
          (message "int-hor int-ver = %d %d" int-hor  int-ver))
        (while (not getout)
          (setq dist-dec-hor (abs (- (* (1- int-hor) int-ver) len-circle)))
          (setq dist-dec-ver (abs (- (* int-hor (1- int-ver)) len-circle)))
          (when (> ttorus-verbosity 2)
            (message "Distance hor ver = %f %f" dist-dec-hor dist-dec-ver))
          (cond ((and (<= dist-dec-hor dist-dec-ver)
                      (>= (* (1- int-hor) int-ver) len-circle))
                 (setq int-hor (1- int-hor))
                 (when (> ttorus-verbosity 2)
                   (message "Decrease int-hor : int-hor int-ver = %d %d"
                            int-hor  int-ver)))
                ((and (>= dist-dec-hor dist-dec-ver)
                      (>= (* int-hor (1- int-ver)) len-circle))
                 (setq int-ver (1- int-ver))
                 (when (> ttorus-verbosity 2)
                   (message "Decrease int-ver : int-hor int-ver = %d %d"
                            int-hor  int-ver)))
                (t (setq getout t)
                   (when (> ttorus-verbosity 2)
                     (message "Getout : %s" getout)
                     (message "int-hor int-ver = %d %d" int-hor int-ver))))))
      (setq num-hor-minus (number-sequence 1 (1- int-hor)))
      (setq num-hor (number-sequence 1 int-hor))
      (setq num-ver-minus (number-sequence 1 (1- int-ver)))
      (when (> ttorus-verbosity 2)
        (message "num-hor-minus = %s" num-hor-minus)
        (message "num-hor = %s" num-hor)
        (message "num-ver-minus = %s" num-ver-minus))
      (delete-other-windows)
      (dolist (iter-hor num-hor-minus)
        (when (> ttorus-verbosity 2)
          (message "iter hor = %d" iter-hor))
        (setq max-iter (1- max-iter))
        (split-window-below)
        (balance-windows)
        (other-window 1))
      (other-window 1)
      (dolist (iter-hor num-hor)
        (dolist (iter-ver num-ver-minus)
          (when (> ttorus-verbosity 2)
            (message "iter hor ver = %d %d" iter-hor iter-ver)
            (message "total max-iter = %d %d" total max-iter))
          (when (< total max-iter)
            (setq total (1+ total))
            (split-window-right)
            (balance-windows)
            (other-window 1)
            (ttorus-next-location)))
        (when (< total max-iter)
          (other-window 1)
          (ttorus-next-location)))
    (other-window 1)
    (ttorus-next-location))))

;;;###autoload
(defun ttorus-layout-menu (choice)
  "Split according to CHOICE."
  (interactive
   (list (read-key ttorus--message-layout-choice)))
  (ttorus--complete-and-clean-layout)
  (let ((circle (caar ttorus-current-torus)))
    (when (member choice '(?m ?o ?h ?v ?l ?r ?t ?b ?g))
      (setcdr (assoc circle ttorus-layout) choice))
    (pcase choice
      (?m nil)
      (?o (delete-other-windows))
      (?h (funcall 'ttorus-split-horizontally))
      (?v (funcall 'ttorus-split-vertically))
      (?l (funcall 'ttorus-split-main-left))
      (?r (funcall 'ttorus-split-main-right))
      (?t (funcall 'ttorus-split-main-top))
      (?b (funcall 'ttorus-split-main-bottom))
      (?g (funcall 'ttorus-split-grid))
      (?\a (message "Layout cancelled by Ctrl-G."))
      (_ (message "Invalid key.")))))

;;; Tabs
;;; ------------------------------

(defun ttorus-tab-mouse (event)
  "Manage click EVENT on locations part of tab line."
  (interactive "@e")
  (let* ((index (cdar (nthcdr 4 (cadr event))))
        (before (substring-no-properties
                    (caar (nthcdr 4 (cadr event))) 0 index))
        (pipes (seq-filter (lambda (elem) (equal elem ?|)) before))
        (len-pipes (length pipes)))
    (if (equal len-pipes 0)
        (ttorus-alternate-in-same-circle)
      (ttorus-switch-location (nth (length pipes) (cdar ttorus-current-torus))))))

;;; Delete
;;; ------------------------------

;;;###autoload
(defun ttorus-delete-circle (circle-name)
  "Delete circle given by CIRCLE-NAME."
  (interactive
   (list
    (completing-read "Delete circle : "
                     (mapcar #'car ttorus-current-torus) nil t)))
  (when (y-or-n-p (format "Delete circle %s ? " circle-name))
    (setq ttorus-current-torus (ttorus--assoc-delete-all circle-name ttorus-current-torus))
    (setq ttorus-table
          (ttorus--reverse-assoc-delete-all circle-name ttorus-table))
    (setq ttorus-old-history
          (ttorus--reverse-assoc-delete-all circle-name ttorus-old-history))
    (setq ttorus-markers
          (ttorus--reverse-assoc-delete-all circle-name ttorus-markers))
    (let ((circle-torus (cons (caar ttorus-current-torus) (caar ttorus-meta))))
      (setq ttorus-index
            (ttorus--reverse-assoc-delete-all circle-torus ttorus-index))
      (setq ttorus-history
            (ttorus--reverse-assoc-delete-all circle-torus ttorus-history)))
    (ttorus--build-table)
    (setq ttorus-index (ttorus--build-index))
    (ttorus--jump)))

;;;###autoload
(defun ttorus-delete-location (location-name)
  "Delete location given by LOCATION-NAME."
  (interactive
   (list
    (completing-read
     "Delete location : "
     (mapcar #'ttorus--concise (cdr (car ttorus-current-torus))) nil t)))
  (if (and
       (> (length (car ttorus-current-torus)) 1)
       (y-or-n-p
        (format
         "Delete %s from circle %s ? "
         location-name
         (car (car ttorus-current-torus)))))
      (let* ((circle (cdr (car ttorus-current-torus)))
             (index (cl-position location-name circle
                                 :test #'ttorus--equal-concise-p))
             (location (nth index circle))
             (location-circle (cons location (caar ttorus-current-torus)))
             (location-circle-torus (cons location (cons (caar ttorus-current-torus)
                                                         (caar ttorus-meta)))))
        (setcdr (car ttorus-current-torus) (cl-remove location circle))
        (setq ttorus-table (cl-remove location-circle ttorus-table))
        (setq ttorus-old-history (cl-remove location-circle ttorus-old-history))
        (setq ttorus-markers (cl-remove location-circle ttorus-markers))
        (setq ttorus-index (cl-remove location-circle-torus ttorus-index))
        (setq ttorus-history (cl-remove location-circle-torus ttorus-history))
        (ttorus--jump))
    (message "No location in current circle.")))

;;;###autoload
(defun ttorus-delete-current-circle ()
  "Delete current circle."
  (interactive)
  (ttorus-delete-circle (ttorus--concise (car (car ttorus-current-torus)))))

;;;###autoload
(defun ttorus-delete-current-location ()
  "Remove current location from current circle."
  (interactive)
  (ttorus-delete-location (ttorus--concise (car (cdr (car ttorus-current-torus))))))

;;;###autoload
(defun ttorus-delete-torus (ttorus-name)
  "Delete ttorus given by TTORUS-NAME."
  (interactive
   (list
    (completing-read "Delete ttorus : "
                     (mapcar #'car ttorus-meta) nil t)))
  (when (y-or-n-p (format "Delete ttorus %s ? " ttorus-name))
    (when (equal ttorus-name (car (car ttorus-meta)))
      (ttorus-switch-torus (car (car (cdr ttorus-meta)))))
    (setq ttorus-meta (ttorus--assoc-delete-all ttorus-name ttorus-meta))))

;;; File R/W
;;; ------------------------------

;;;###autoload
(defun ttorus-write (filename)
  "Write main ttorus variables to FILENAME as Lisp code.
An adequate extension is added if needed.
If called interactively, ask for the variables to save (default : all)."
  (interactive
   (list
    (read-file-name
     "ttorus file : "
     (file-name-as-directory ttorus-dirname))))
  ;; We surely don’t want to load a file we’ve just written
  (remove-hook 'after-save-hook 'ttorus-after-save-torus-file)
  (if ttorus-meta
      (let*
          ((file-basename (file-name-nondirectory filename))
           (minus-len-ext (- (min (length ttorus-file-extension)
                                  (length filename))))
           (buffer)
           (varlist '(ttorus-tree
                      ttorus-index
                      ttorus-history
                      ttorus-minibuffer-history
                      ttorus-layout
                      ttorus-line-col)))
        (ttorus--update-position)
        (ttorus--update-input-history file-basename)
        (unless (equal (cl-subseq filename minus-len-ext) ttorus-file-extension)
          (setq filename (concat filename ttorus-file-extension)))
        (unless ttorus-table
          (ttorus--build-table))
        (unless ttorus-index
          (setq ttorus-index (ttorus--build-index)))
        (ttorus--complete-and-clean-layout)
        (ttorus--update-meta)
        (if varlist
            (progn
              (ttorus--roll-backups filename)
              (setq buffer (find-file-noselect filename))
              (with-current-buffer buffer
                (erase-buffer)
                (dolist (var varlist)
                  (when var
                    (insert (concat
                             "(setq "
                             (symbol-name var)
                             " (quote\n"))
                    (pp (symbol-value var) buffer)
                    (insert "))\n\n")))
                (save-buffer)
                (kill-buffer)))
          (message "Write cancelled : empty variables.")))
    (message "Write cancelled : empty ttorus."))
  ;; Restore the hook
  (add-hook 'after-save-hook 'ttorus-after-save-torus-file))

;;;###autoload
(defun ttorus-read (filename)
  "Read main ttorus variables from FILENAME as Lisp code."
  (interactive
   (list
    (read-file-name
     "ttorus file : "
     (file-name-as-directory ttorus-dirname))))
  (let*
      ((file-basename (file-name-nondirectory filename))
       (minus-len-ext (- (min (length ttorus-file-extension)
                              (length filename))))
       (buffer))
    (unless (equal (cl-subseq filename minus-len-ext) ttorus-file-extension)
      (setq filename (concat filename ttorus-file-extension)))
    (when (or (not ttorus-tree)
              (y-or-n-p ttorus--message-replace-torus))
      (ttorus--update-input-history file-basename)
      (if (file-exists-p filename)
          (progn
            (setq buffer (find-file-noselect filename))
            (eval-buffer buffer)
            (kill-buffer buffer))
        (message "File %s does not exist." filename))))
  ;; For old files
  (ttorus--convert-old-vars)
  ;; Also saved in file
  ;; (ttorus--update-meta)
  ;; (ttorus--build-table)
  ;; (setq ttorus-index (ttorus--build-index))
  (ttorus--jump))

;;;###autoload
(defun ttorus-edit (filename)
  "Edit ttorus file FILENAME in the ttorus files dir.
Be sure to understand what you’re doing, and not leave some variables
in inconsistent state, or you might encounter strange undesired effects."
  (interactive
   (list
    (read-file-name
     "ttorus file : "
     (file-name-as-directory ttorus-dirname))))
  (find-file filename))

;;; End
;;; ------------------------------------------------------------

(provide 'ttorus)

;; Local Variables:
;; mode: emacs-lisp
;; indent-tabs-mode: nil
;; End:

;;; ttorus.el ends here<|MERGE_RESOLUTION|>--- conflicted
+++ resolved
@@ -611,7 +611,6 @@
                 (message "Opening file %s at %s" file position))
               (find-file file)
               (goto-char position)
-<<<<<<< HEAD
               (push (cons location (point-marker)) ttorus-markers))
           (message (format ttorus--message-file-does-not-exist file))
           (setcdr (car ttorus-current-torus) (cl-remove location (cdr (car ttorus-current-torus))))
@@ -623,22 +622,8 @@
           (setq ttorus-history (cl-remove location-circle-torus ttorus-history))))
       (ttorus--update-history)
       (ttorus--update-meta-history)
-      (ttorus--tab-bar))))
-=======
-              (push (cons location (point-marker)) torus-markers))
-          (message (format torus--message-file-does-not-exist file))
-          (setcdr (car torus-torus) (cl-remove location (cdr (car torus-torus))))
-          (setq torus-line-col (torus--assoc-delete-all location torus-line-col))
-          (setq torus-markers (torus--assoc-delete-all location torus-markers))
-          (setq torus-index (cl-remove location-circle torus-index))
-          (setq torus-meta-index (cl-remove location-circle-torus torus-meta-index))
-          (setq torus-history (cl-remove location-circle torus-history))
-          (setq torus-meta-history (cl-remove location-circle-torus torus-meta-history))))
-      (torus--update-history)
-      (torus--update-meta-history)
-      (torus--tab-bar))
+      (ttorus--tab-bar))
     (recenter)))
->>>>>>> 863886f1
 
 ;;; Switch
 ;;; ------------------------------
